--- conflicted
+++ resolved
@@ -123,7 +123,6 @@
     assert ng1.nodes.test1.inputs._value == ng.nodes.test1.inputs._value
 
 
-<<<<<<< HEAD
 def test_generate_inputs(ng):
     """Test generation of inputs from nodes"""
     ng.generate_inputs()
@@ -166,7 +165,8 @@
 def test_generate_outputs_names_invalid(ng):
     """Test that output generation fails for invalid name"""
     ng.generate_outputs(names=["missing"])
-=======
+
+
 def test_build_inputs_outputs(ng):
     """Test build graph inputs and outputs."""
     ng = NodeGraph(
@@ -178,5 +178,4 @@
     assert "x" in ng.inputs.c
     assert "sum" in ng.outputs
     assert "sum" in ng.outputs.nested
-    assert ng.inputs._metadata.sub_socket_default_link_limit == 1000000
->>>>>>> e27c14ed
+    assert ng.inputs._metadata.sub_socket_default_link_limit == 1000000